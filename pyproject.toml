--- conflicted
+++ resolved
@@ -1,10 +1,6 @@
 [tool.poetry]
 name = "sw-utils"
-<<<<<<< HEAD
-version = "v0.10.1"
-=======
-version = "v0.9.18"
->>>>>>> fdb5b9d0
+version = "v0.10.2"
 description = "StakeWise Python utils"
 authors = ["StakeWise Labs <info@stakewise.io>"]
 license = "GPL-3.0-or-later"

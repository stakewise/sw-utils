--- conflicted
+++ resolved
@@ -1,10 +1,6 @@
 [tool.poetry]
 name = "sw-utils"
-<<<<<<< HEAD
-version = "0.6.21"
-=======
 version = "v0.6.20"
->>>>>>> ce1aa9ff
 description = "StakeWise Python utils"
 authors = ["StakeWise Labs <info@stakewise.io>"]
 license = "GPL-3.0-or-later"
